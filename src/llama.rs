use crate::{tensor, BackendF, Shape, Tensor};
use anyhow::Result;

type TensorS<B> = crate::TensorS<f32, B>;

#[derive(Debug, Clone)]
pub struct Config {
    // `dim` is `hidden_size` in transformers
    pub dim: usize,
    // `hidden_dim` is `intermediate_size` in transformers
    pub hidden_dim: usize,
    pub n_layers: usize,
    pub n_heads: usize,
    pub n_kv_heads: usize,
    pub vocab_size: usize,
    pub norm_eps: f32,
    pub max_seq_len: usize,
    pub rope_theta: f32,
}

impl Config {
    pub fn tiny_15m() -> Self {
        Self {
            dim: 288,
            hidden_dim: 768,
            n_layers: 6,
            n_heads: 6,
            n_kv_heads: 6,
            vocab_size: 32000,
            norm_eps: 1e-5,
            max_seq_len: 256,
            rope_theta: 10000.,
        }
    }

<<<<<<< HEAD
    pub fn tiny_110m() -> Self {
        Self {
            dim: 768,
            hidden_dim: 2048,
            n_layers: 12,
            n_heads: 12,
            n_kv_heads: 12,
            vocab_size: 32000,
            seq_len: 1024,
            norm_eps: 1e-5,
            max_seq_len: 1024,
=======
    pub fn llama2_7b() -> Self {
        Self {
            dim: 4096,
            hidden_dim: 11008,
            n_layers: 32,
            n_heads: 32,
            n_kv_heads: 32,
            vocab_size: 32000,
            norm_eps: 1e-5,
            max_seq_len: 4096,
>>>>>>> a7cf6ab5
            rope_theta: 10000.,
        }
    }

    fn head_dim(&self) -> usize {
        self.dim / self.n_heads
    }
}

struct Linear<B: BackendF<f32> + 'static> {
    w: TensorS<B>,
    #[allow(unused)]
    in_c: usize,
    #[allow(unused)]
    out_c: usize,
}

impl<B: BackendF<f32>> Linear<B> {
    fn new(w: TensorS<B>, in_c: usize, out_c: usize) -> Result<Self> {
        if w.dims() != [out_c, in_c] {
            anyhow::bail!("unexpected shape in linear {:?}, in: {in_c}, out: {out_c}", w.shape())
        }
        Ok(Self { w, in_c, out_c })
    }

    fn fwd<'a>(&self, dst: &'a mut B, src: &Tensor<'_, f32, B>) -> Result<Tensor<'a, f32, B>> {
        // TODO: use the proper dst shape here though 1 will work as matmul will reshape its dst.
        let mut dst = Tensor::new(dst, 1)?;
        self.fwd_inplace(&mut dst, src)?;
        Ok(dst)
    }

    fn fwd_inplace(&self, dst: &mut Tensor<'_, f32, B>, src: &Tensor<'_, f32, B>) -> Result<()> {
        dst.matmul_(src, &self.w, true)
    }
}

struct RmsNorm<B: BackendF<f32>> {
    alpha: TensorS<B>,
    eps: f32,
}

impl<B: BackendF<f32>> RmsNorm<B> {
    fn new(w: TensorS<B>, eps: f32, dim_m1: usize) -> Result<Self> {
        if w.dims() != [dim_m1] {
            anyhow::bail!("unexpected shape in rms_norm {:?} {dim_m1}", w.shape())
        }
        Ok(Self { alpha: w, eps })
    }

    fn fwd<'a>(&self, dst: &'a mut B, src: &Tensor<'_, f32, B>) -> Result<Tensor<'a, f32, B>> {
        let mut dst = Tensor::new(dst, src.shape())?;
        self.fwd_inplace(&mut dst, src)?;
        Ok(dst)
    }

    fn fwd_inplace(&self, dst: &mut Tensor<'_, f32, B>, src: &Tensor<'_, f32, B>) -> Result<()> {
        dst.rms_norm(src, &self.alpha, self.eps)
    }
}

struct Mlp<B: BackendF<f32>> {
    c_fc1: Linear<B>,
    c_fc2: Linear<B>,
    c_proj: Linear<B>,
}

struct Attention<B: BackendF<f32>> {
    q_proj: Linear<B>,
    k_proj: Linear<B>,
    v_proj: Linear<B>,
    o_proj: Linear<B>,
    head_dim: usize,
}

struct Layer<B: BackendF<f32>> {
    rms1: RmsNorm<B>,
    attn: Attention<B>,
    rms2: RmsNorm<B>,
    mlp: Mlp<B>,
}

pub struct Model<B: BackendF<f32>> {
    embedding: TensorS<B>,
    layers: Vec<Layer<B>>,
    ln_f: RmsNorm<B>,
    lm_head: Linear<B>,
    config: Config,
}

pub struct State<B: BackendF<f32>> {
    xs: TensorS<B>,
    fc1_xs: B,
    fc2_xs: B,
    rms_xs: B,
    attn_q: B,
    attn_k: B,
    attn_v: B,
    attn_q_t: B,
    attn_k_t: B,
    attn_v_t: B,
    attn_sm: B,
    attn_scores: B,
    attn_xs: B,
    attn_xs_t: B,
    logits: TensorS<B>,
    cos: TensorS<B>,
    sin: TensorS<B>,
    b_sz: usize,
    kv_caches: Vec<crate::kv_cache::KvCache<'static, f32, B>>,
}

impl<B: BackendF<f32>> State<B> {
    pub fn new(b_sz: usize, cfg: &Config, dev: &B::Device) -> Result<Self> {
        let b_cst = |s| B::cst(0., s, dev);
        let t_cst = |s| Tensor::cst(0., s, dev);
        let seq_len = 1;
        let max_seq_len = cfg.max_seq_len;
        let logits = t_cst((b_sz, seq_len, cfg.vocab_size))?;
        let xs = t_cst((b_sz, seq_len, cfg.dim))?;
        let fc1_xs = b_cst(b_sz * seq_len * cfg.hidden_dim)?;
        let fc2_xs = b_cst(b_sz * seq_len * cfg.hidden_dim)?;
        let rms_xs = b_cst(b_sz * seq_len * cfg.dim)?;
        let attn_xs = b_cst(b_sz * cfg.n_heads * seq_len * cfg.head_dim())?;
        let attn_xs_t = b_cst(b_sz * seq_len * cfg.n_heads * cfg.head_dim())?;
        let attn_scores = b_cst(b_sz * cfg.n_heads * seq_len * max_seq_len)?;
        let attn_sm = b_cst(b_sz * cfg.n_heads * seq_len * max_seq_len)?;
        let attn_q = b_cst(b_sz * seq_len * cfg.dim)?;
        let attn_k = b_cst(b_sz * seq_len * cfg.dim)?;
        let attn_v = b_cst(b_sz * seq_len * cfg.dim)?;
        let attn_q_t = b_cst(b_sz * seq_len * cfg.dim)?;
        let attn_k_t = b_cst(b_sz * seq_len * cfg.dim)?;
        let attn_v_t = b_cst(b_sz * seq_len * cfg.dim)?;
        let head_dim = cfg.head_dim();
        let theta: Vec<_> = (0..head_dim)
            .step_by(2)
            .map(|i| 1f32 / cfg.rope_theta.powf(i as f32 / head_dim as f32))
            .collect();
        let theta = Tensor::from_vec(theta, (1, head_dim / 2), dev)?;
        let idx_theta = Tensor::from_vec(
            (0..max_seq_len).map(|v| v as f32).collect::<Vec<_>>(),
            (max_seq_len, 1),
            dev,
        )?;
        let mut mm = Tensor::cst(0., theta.elem_count() * idx_theta.elem_count(), dev)?;
        mm.matmul_(&idx_theta, &theta, false)?;
        let mut cos = mm.copy()?;
        cos.cos()?;
        let mut sin = mm.copy()?;
        sin.sin()?;

        let mut kv_caches = Vec::with_capacity(cfg.n_layers);
        for _layer_idx in 0..cfg.n_layers {
            let kv_cache = crate::kv_cache::KvCache::new(
                2,
                (b_sz, cfg.n_heads, max_seq_len, cfg.head_dim()),
                dev,
            )?;
            kv_caches.push(kv_cache)
        }

        Ok(Self {
            xs,
            fc1_xs,
            fc2_xs,
            rms_xs,
            attn_xs,
            attn_xs_t,
            attn_scores,
            attn_sm,
            attn_q,
            attn_v,
            attn_k,
            attn_q_t,
            attn_v_t,
            attn_k_t,
            logits,
            cos,
            sin,
            b_sz,
            kv_caches,
        })
    }

    pub fn logits(&self) -> &TensorS<B> {
        &self.logits
    }
}

impl<B: BackendF<f32>> Model<B> {
    pub fn config(&self) -> &Config {
        &self.config
    }

    pub fn fwd(&self, tokens: &[u32], state: &mut State<B>) -> Result<()> {
        let (b_sz, seq_len) = (1, tokens.len());
        if state.b_sz != b_sz {
            anyhow::bail!("batch size mismatch {} {b_sz}", state.b_sz)
        }
        if seq_len != 1 {
            anyhow::bail!("seq-len is not one, {seq_len}")
        }
        let h = self.config.n_heads;
        let d = self.config.dim / h;
        state.xs.index_select(&self.embedding, tokens)?;

        let pos = state.kv_caches[0].k().current_seq_len();
        for (layer_idx, layer) in self.layers.iter().enumerate() {
            {
                let attn_xs = {
                    let rms_xs = layer.rms1.fwd(&mut state.rms_xs, &state.xs)?;
                    // Attention
                    let mut attn_q = layer.attn.q_proj.fwd(&mut state.attn_q, &rms_xs)?;
                    let mut attn_k = layer.attn.k_proj.fwd(&mut state.attn_k, &rms_xs)?;
                    let mut attn_v = layer.attn.v_proj.fwd(&mut state.attn_v, &rms_xs)?;

                    attn_q.reshape((b_sz, seq_len, h, d))?;
                    let mut attn_q = attn_q.transpose(&mut state.attn_q_t, 1, 2)?;
                    attn_q.rope_i(&state.cos, &state.sin, pos)?;
                    attn_q.reshape((b_sz * h, seq_len, d))?;

                    attn_k.reshape((b_sz, seq_len, h, d))?;
                    let mut attn_k = attn_k.transpose(&mut state.attn_k_t, 1, 2)?;
                    attn_k.rope_i(&state.cos, &state.sin, pos)?;

                    attn_v.reshape((b_sz, seq_len, h, d))?;
                    let attn_v = attn_v.transpose(&mut state.attn_v_t, 1, 2)?;
                    // kv-cache
                    let (k, v) = state.kv_caches[layer_idx].append(&attn_k, &attn_v)?;
                    let k = k.flatten(0, 1)?;
                    let v = v.flatten(0, 1)?;
                    // TODO: repeat-kv
                    let mut attn_scores =
                        tensor::matmul(&mut state.attn_scores, &attn_q, &k, true)?;
                    attn_scores.scale(1f32 / (layer.attn.head_dim as f32).sqrt())?;
                    // no causal mask, as the sequence length is 1.
                    // state.attn_scores.apply_causality_mask()?;
                    let attn_sm = attn_scores.softmax(&mut state.attn_sm)?;
                    // get values, attn_sm has shape (b, h, t, t), v has shape (b, h, t, d)
                    let mut attn_xs = tensor::matmul(&mut state.attn_xs, &attn_sm, &v, false)?;
                    attn_xs.reshape((b_sz, h, seq_len, d))?;
                    let mut attn_xs = attn_xs.transpose(&mut state.attn_xs_t, 1, 2)?;
                    attn_xs.reshape((b_sz, seq_len, h * d))?;
                    attn_xs
                };
                let o = layer.attn.o_proj.fwd(&mut state.rms_xs, &attn_xs)?;
                state.xs.add(&o)?;
            }
            {
                let rms_xs = layer.rms2.fwd(&mut state.rms_xs, &state.xs)?;
                // MLP
                let mut fc1_xs = layer.mlp.c_fc1.fwd(&mut state.fc1_xs, &rms_xs)?;
                let fc2_xs = layer.mlp.c_fc2.fwd(&mut state.fc2_xs, &rms_xs)?;
                fc1_xs.silu()?;
                fc1_xs.mult(&fc2_xs)?;
                let o = layer.mlp.c_proj.fwd(&mut state.rms_xs, &fc1_xs)?;
                state.xs.add(&o)?;
            }
        }
        let rms_xs = self.ln_f.fwd(&mut state.rms_xs, &state.xs)?;
        self.lm_head.fwd_inplace(&mut state.logits, &rms_xs)?;
        Ok(())
    }

    pub fn new<P: AsRef<std::path::Path>>(config: Config, dev: &B::Device, p: P) -> Result<Self> {
        let data = std::fs::read(p)?;
        let data = safetensors::SafeTensors::deserialize(&data)?;
        let get = |name: &str| {
            let data = data.tensor(name)?;
            let shape: Shape = data.shape().into();
            let mut data = std::io::Cursor::new(data.data());
            let mut f32_data = vec![0f32; shape.elem_count()];
            byteorder::ReadBytesExt::read_f32_into::<byteorder::LittleEndian>(
                &mut data,
                &mut f32_data,
            )?;
            let data = Tensor::from_vec(f32_data, shape, dev)?;
            Ok::<_, anyhow::Error>(data)
        };
        let embedding = get("tok_embeddings.weight")?;
        let mut layers = Vec::with_capacity(config.n_layers);
        for idx_layer in 0..config.n_layers {
            let rms1 = {
                let alpha = get(&format!("layers.{idx_layer}.attention_norm.weight"))?;
                RmsNorm::new(alpha, config.norm_eps, config.dim)?
            };
            let rms2 = {
                let alpha = get(&format!("layers.{idx_layer}.ffn_norm.weight"))?;
                RmsNorm::new(alpha, config.norm_eps, config.dim)?
            };
            let proj = |name| {
                let w = get(&format!("layers.{idx_layer}.attention.{name}.weight"))?;
                Linear::new(w, config.dim, config.dim)
            };
            let attn = Attention {
                head_dim: config.head_dim(),
                q_proj: proj("wq")?,
                k_proj: proj("wk")?,
                v_proj: proj("wv")?,
                o_proj: proj("wo")?,
            };
            let c_fc1 = {
                let w = get(&format!("layers.{idx_layer}.feed_forward.w1.weight"))?;
                Linear::new(w, config.dim, config.hidden_dim)?
            };
            let c_fc2 = {
                let w = get(&format!("layers.{idx_layer}.feed_forward.w3.weight"))?;
                Linear::new(w, config.dim, config.hidden_dim)?
            };
            let c_proj = {
                let w = get(&format!("layers.{idx_layer}.feed_forward.w2.weight"))?;
                Linear::new(w, config.hidden_dim, config.dim)?
            };
            let mlp = Mlp { c_fc1, c_fc2, c_proj };
            layers.push(Layer { rms1, attn, rms2, mlp })
        }
        let ln_f = {
            let alpha = get("norm.weight")?;
            RmsNorm::new(alpha, config.norm_eps, config.dim)?
        };
        let lm_head = {
            let w = get("output.weight")?;
            Linear::new(w, config.dim, config.vocab_size)?
        };
        Ok(Self { embedding, layers, ln_f, lm_head, config })
    }
}<|MERGE_RESOLUTION|>--- conflicted
+++ resolved
@@ -33,7 +33,6 @@
         }
     }
 
-<<<<<<< HEAD
     pub fn tiny_110m() -> Self {
         Self {
             dim: 768,
@@ -42,10 +41,12 @@
             n_heads: 12,
             n_kv_heads: 12,
             vocab_size: 32000,
-            seq_len: 1024,
             norm_eps: 1e-5,
             max_seq_len: 1024,
-=======
+            rope_theta: 10000.,
+        }
+    }
+
     pub fn llama2_7b() -> Self {
         Self {
             dim: 4096,
@@ -56,7 +57,6 @@
             vocab_size: 32000,
             norm_eps: 1e-5,
             max_seq_len: 4096,
->>>>>>> a7cf6ab5
             rope_theta: 10000.,
         }
     }
